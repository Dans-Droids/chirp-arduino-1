/**-----------------------------------------------------------------------------

    Example code using the Chirpd SDK to send data using ESP32 and UDA1334
    audio output

    @file ESP32Send.ino

    @brief Create a developer account at https://developers.chirp.io,
    and copy and paste your key, secret and config string for the
    "16khz-mono-embedded" protocol into the credentials.h file.

    When the EN switch is pressed on the board, a random chirp will be sent to
    the audio output.

    Note: this example can be used in conjunction with the receive example,
    to send and receive data in the same application.

    Copyright © 2011-2019, Asio Ltd.
    All rights reserved.

  ----------------------------------------------------------------------------*/
#include <driver/i2s.h>

#include "chirp_connect.h"
#include "credentials.h"

#define I2SO_DATA         23     // I2S DATA OUT on GPIO23
#define I2SO_BCK          18     // I2S BCLK on GPIO18
#define I2SO_WSEL         5      // I2S SELECT on GPIO5

#define LED_PIN           2      // Pin number for on-board LED
#define SWITCH_PIN        0      // Pin number for on-board switch

<<<<<<< HEAD
#define BUFFER_SIZE       512    // Audio buffer size
#define SAMPLE_RATE       16000  // Audio sample rate
=======
#define VOLUME            0.5    // Between 0 and 1
#define BUFFER_SIZE       512
#define SAMPLE_RATE       16000
>>>>>>> 8f043cb6

// Global variables ------------------------------------------------------------

static chirp_connect_t *chirp = NULL;
static chirp_connect_state_t currentState = CHIRP_CONNECT_STATE_NOT_CREATED;
static volatile bool buttonPressed = false;
static bool startTasks = false;

// Function definitions --------------------------------------------------------

void IRAM_ATTR handleInterrupt();
void setupChirp();
void chirpErrorHandler(chirp_connect_error_code_t code);
void setupAudioOutput(int sample_rate);

// Function declarations -------------------------------------------------------

void
setup()
{
  pinMode(LED_PIN, OUTPUT);
  digitalWrite(LED_PIN, LOW);
  pinMode(SWITCH_PIN, INPUT_PULLUP);
  attachInterrupt(digitalPinToInterrupt(SWITCH_PIN), handleInterrupt, FALLING);

  Serial.begin(115200);
  Serial.printf("Heap size: %u\n", ESP.getFreeHeap());

  xTaskCreate(initTask, "initTask", 16384, NULL, 1, NULL);
}

void
loop()
{
  esp_err_t audioError;
  chirp_connect_error_code_t chirpError;

  if (startTasks)
  {
    xTaskCreate(processOutputTask, "processOutputTask", 16384, NULL, 3, NULL);
    startTasks = false;
  }

<<<<<<< HEAD
  if (buttonPressed)
  {
    size_t payloadLength = 0;
    uint8_t *payload = chirp_connect_random_payload(chirp, &payloadLength);
    chirp_connect_send(chirp, payload, payloadLength);
    Serial.println("Sending data...");
=======
  if (buttonPressed) {
    char *payload = "hello";
    chirpError = chirp_connect_send(chirp, (uint8_t *)payload, strlen(payload));
    chirpErrorHandler(chirpError);
    Serial.print("Sending data: ");
    Serial.println(payload);
>>>>>>> 8f043cb6
    buttonPressed = false;
  }
}

void
IRAM_ATTR handleInterrupt()
{
  buttonPressed = true;
}

// Tasks -----------------------------------------------------------------------

void
initTask(void *parameter)
{
  setupChirp();

  uint32_t output_sample_rate = chirp_connect_set_output_sample_rate(chirp, SAMPLE_RATE);
  setupAudioOutput(SAMPLE_RATE);

  Serial.printf("Heap size: %u\n", ESP.getFreeHeap());
  startTasks = true;
  vTaskDelete(NULL);
}

void
processOutputTask(void *parameter)
{
  esp_err_t audioError;
  chirp_connect_error_code_t chirpError;

  size_t bytesLength = 0;
  short buffer[BUFFER_SIZE] = {0};
  int32_t ibuffer[BUFFER_SIZE] = {0};

  while (currentState >= CHIRP_CONNECT_STATE_RUNNING)
  {
    chirpError = chirp_connect_process_shorts_output(chirp, buffer, BUFFER_SIZE);
    chirpErrorHandler(chirpError);

    for (int i = 0; i < BUFFER_SIZE; i++)
    {
      ibuffer[i] = (int32_t) buffer[i];
    }
    audioError = i2s_write(I2S_NUM_1, ibuffer, BUFFER_SIZE * 4, &bytesLength, portMAX_DELAY);
  }
  vTaskDelete(NULL);
}

// Chirp -----------------------------------------------------------------------

void
onStateChangedCallback(void *chirp, chirp_connect_state_t previous, chirp_connect_state_t current)
{
  currentState = current;
  Serial.printf("State changed from %d to %d\n", previous, current);
}

void
onSendingCallback(void *chirp, uint8_t *payload, size_t length, uint8_t channel)
{
  Serial.println("Sending data...");
  digitalWrite(LED_PIN, HIGH);
}

void
onSentCallback(void *chirp, uint8_t *payload, size_t length, uint8_t channel)
{
  char *data = chirp_connect_as_string((chirp_connect_t *)chirp, payload, length);
  Serial.printf("Send data: %s\n", data);
  digitalWrite(LED_PIN, LOW);
  chirp_connect_free(data);
}

void
setupChirp()
{
  chirp = new_chirp_connect(CHIRP_APP_KEY, CHIRP_APP_SECRET);
  if (chirp == NULL)
  {
    Serial.println("Chirp initialisation failed.");
    return;
  }

  chirp_connect_error_code_t err = chirp_connect_set_config(chirp, CHIRP_APP_CONFIG);
  chirpErrorHandler(err);

  chirp_connect_callback_set_t callbacks = {0};
  callbacks.on_sending = onSendingCallback;
  callbacks.on_sent = onSentCallback;
  callbacks.on_state_changed = onStateChangedCallback;

  err = chirp_connect_set_callbacks(chirp, callbacks);
  chirpErrorHandler(err);

  err = chirp_connect_set_callback_ptr(chirp, chirp);
  chirpErrorHandler(err);

  err = chirp_connect_start(chirp);
  chirpErrorHandler(err);

  err = chirp_connect_set_volume(chirp, VOLUME);
  chirpErrorHandler(err);

  Serial.println("Chirp SDK initialised.");
}

void
chirpErrorHandler(chirp_connect_error_code_t code)
{
  if (code != CHIRP_CONNECT_OK)
  {
    const char *error_string = chirp_connect_error_code_to_string(code);
    Serial.println(error_string);
    exit(42);
  }
}

// I2S Audio -------------------------------------------------------------------

void
setupAudioOutput(int sample_rate)
{
  /*
     Set up I2S audio for UDA1334 DAC output
  */
  esp_err_t err;
  Serial.println("Initialising audio output driver..");

  const i2s_config_t i2s_config =
  {
    .mode = i2s_mode_t(I2S_MODE_MASTER | I2S_MODE_TX),
    .sample_rate = sample_rate,
    .bits_per_sample = I2S_BITS_PER_SAMPLE_16BIT,
    .channel_format = I2S_CHANNEL_FMT_ONLY_RIGHT,
    .communication_format = i2s_comm_format_t(I2S_COMM_FORMAT_I2S | I2S_COMM_FORMAT_I2S_LSB),
    .intr_alloc_flags = ESP_INTR_FLAG_LEVEL1,
    .dma_buf_count = 8,
    .dma_buf_len = 64,
    .use_apll = true
  };

  const i2s_pin_config_t pin_config =
  {
    .bck_io_num = I2SO_BCK,
    .ws_io_num = I2SO_WSEL,
    .data_out_num = I2SO_DATA,
    .data_in_num = I2S_PIN_NO_CHANGE
  };

  err = i2s_driver_install(I2S_NUM_1, &i2s_config, 0, NULL);
  if (err != ESP_OK)
  {
    Serial.printf("Failed installing driver: %d\n", err);
    while (true);
  }

  err = i2s_set_pin(I2S_NUM_1, &pin_config);
  if (err != ESP_OK)
  {
    Serial.printf("Failed setting pin: %d\n", err);
    while (true);
  }

  err = i2s_set_sample_rates(I2S_NUM_1, sample_rate);
  if (err != ESP_OK)
  {
    Serial.printf("Failed to set sample rates: %d\n", err);
    while (true);
  }

  Serial.println("Audio output driver initalised.");
}<|MERGE_RESOLUTION|>--- conflicted
+++ resolved
@@ -31,14 +31,9 @@
 #define LED_PIN           2      // Pin number for on-board LED
 #define SWITCH_PIN        0      // Pin number for on-board switch
 
-<<<<<<< HEAD
-#define BUFFER_SIZE       512    // Audio buffer size
-#define SAMPLE_RATE       16000  // Audio sample rate
-=======
 #define VOLUME            0.5    // Between 0 and 1
 #define BUFFER_SIZE       512
 #define SAMPLE_RATE       16000
->>>>>>> 8f043cb6
 
 // Global variables ------------------------------------------------------------
 
@@ -82,21 +77,13 @@
     startTasks = false;
   }
 
-<<<<<<< HEAD
   if (buttonPressed)
   {
-    size_t payloadLength = 0;
-    uint8_t *payload = chirp_connect_random_payload(chirp, &payloadLength);
-    chirp_connect_send(chirp, payload, payloadLength);
-    Serial.println("Sending data...");
-=======
-  if (buttonPressed) {
     char *payload = "hello";
     chirpError = chirp_connect_send(chirp, (uint8_t *)payload, strlen(payload));
     chirpErrorHandler(chirpError);
     Serial.print("Sending data: ");
     Serial.println(payload);
->>>>>>> 8f043cb6
     buttonPressed = false;
   }
 }
