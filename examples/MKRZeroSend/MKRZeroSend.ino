/**-----------------------------------------------------------------------------

    Example code using the Chirp SDK to transmit data over sound, using the
    MKRZero and UDA1334 audio output.

    @file MKRZeroSend.ino

    @brief Create a developer account at https://developers.chirp.io,
    and copy and paste your key, secret and config string for the
    "16khz-mono-embedded" protocol into the credentials.h file.

    This example will start sending a random chirp payload on start up.

    The example creates a double buffer for DMA tranfer, and populates
    the second buffer whilst the first is being transmitted and vice versa.
    These buffers are read directly by the I2S peripheral to output
    audio data.

    *Note*: This board is send-only as it does not have a floating-point unit
    which is required to receive data.

    *Important*: The example will not start until this Serial Monitor is opened.
    To disable this behaviour, comment out the while(!Serial) line.

    Circuit:
      - Arduino MKRZero
      - Adafruit UDA1334

    Alternative Boards:
      - Arduino Vidor 4000
      - Genuino Zero
      - Arduino MKR Fox 1200
      - Arduino MKR1000 WiFi

    Copyright © 2011-2019, Asio Ltd.
    All rights reserved.

  ----------------------------------------------------------------------------*/
#include <Adafruit_ZeroI2S.h>
#include <Adafruit_ZeroDMA.h>

#include "chirp_connect.h"
#include "credentials.h"

<<<<<<< HEAD
#define VOLUME            0.1

#define NUM_BUFFERS       2
#define BUFFER_SIZE       512
=======
#define VOLUME            0.5  // Between 0 and 1

#define NUM_BUFFERS       2
#define BUFFER_SIZE       1024
>>>>>>> 8f043cb6
#define SAMPLE_RATE       44100

// Global variables ------------------------------------------------------------

int buffer[NUM_BUFFERS][BUFFER_SIZE];
short tmpBuffer[BUFFER_SIZE / 2];
uint8_t nextBufferIndex, currentBufferIndex;
uint16_t volumeInt;

Adafruit_ZeroI2S i2s;
Adafruit_ZeroDMA dma;
DmacDescriptor  *desc;

static chirp_connect_t *chirp = NULL;
static volatile bool dma_complete = true;

// Function definitions --------------------------------------------------------

void dmaCallback(Adafruit_ZeroDMA *dma);
void dmaErrorCallback(Adafruit_ZeroDMA *dma);
void setupDMA(void);
void setupChirp(void);
void sendChirp(void);

// Function declarations -------------------------------------------------------

void setup()
{
  currentBufferIndex = 0;
  volumeInt = VOLUME * INT16_MAX;

  Serial.begin(115200);
  while(!Serial);  // Wait for Serial monitor before continuing

  setupChirp();
  setupDMA();

  i2s.begin(I2S_32_BIT, SAMPLE_RATE);
  i2s.enableMCLK();
  i2s.enableTx();

  sendChirp();

  ZeroDMAstatus stat = dma.startJob();
  if (stat != DMA_STATUS_OK)
  {
    dma.printStatus(stat);
    Serial.println("Failed to start DMA");
  }
}

void loop()
{
  if (dma_complete)
  {
    nextBufferIndex = (currentBufferIndex + 1) % NUM_BUFFERS;

    // Process data in to the next mono buffer
    chirp_connect_error_code_t err = chirp_connect_process_shorts_output(chirp, tmpBuffer, BUFFER_SIZE / 2);
    chirpErrorHandler(err);

    // Copy the data into a stereo buffer for audio output
    for (int i = 0; i < BUFFER_SIZE / 2; i++) {
<<<<<<< HEAD
      int value = tmpBuffer[i] * volumeInt;
      buffer[nextBufferIndex][i * 2] = value;
      buffer[nextBufferIndex][i * 2 + 1] = value;
=======
      int value = tmpBuffer[i] * INT16_MAX;
      buffer[next][i * 2] = value;
      buffer[next][i * 2 + 1] = value;
>>>>>>> 8f043cb6
    }

    dma_complete = false;
  }
}

// Chirp -----------------------------------------------------------------------

void chirpErrorHandler(chirp_connect_error_code_t code)
{
  if (code != CHIRP_CONNECT_OK)
  {
    const char *error_string = chirp_connect_error_code_to_string(code);
    Serial.println(error_string);
    exit(42);
  }
}

void onSendingCallback(void *chirp, uint8_t *payload, size_t length, uint8_t channel)
{
  Serial.println("Sending data...");
}

void onSentCallback(void *chirp, uint8_t *payload, size_t length, uint8_t channel)
{
  Serial.println("Sent data...");
}

void sendChirp()
{
  chirp_connect_error_code_t err;

  char *payload = "hello";
  err = chirp_connect_send(chirp, (uint8_t *)payload, strlen(payload));
  chirpErrorHandler(err);

  Serial.print("Sending data: ");
  Serial.println(payload);
}

void setupChirp()
{
  chirp = new_chirp_connect(CHIRP_APP_KEY, CHIRP_APP_SECRET);
  if (chirp == NULL)
  {
    Serial.println("Chirp initialisation failed.");
    return;
  }

  chirp_connect_error_code_t err = chirp_connect_set_config(chirp, CHIRP_APP_CONFIG);
  chirpErrorHandler(err);

  chirp_connect_callback_set_t callback_set = {
    .on_state_changed = NULL,
    .on_sending = onSendingCallback,
    .on_sent = onSentCallback,
    .on_receiving = NULL,
    .on_received = NULL
  };

  err = chirp_connect_set_callbacks(chirp, callback_set);
  chirpErrorHandler(err);

  err = chirp_connect_set_output_sample_rate(chirp, SAMPLE_RATE);
  chirpErrorHandler(err);

  err = chirp_connect_set_volume(chirp, VOLUME);
  chirpErrorHandler(err);

  err = chirp_connect_start(chirp);
  chirpErrorHandler(err);

  Serial.println("Chirp SDK initialised.");
  Serial.flush();
}

// I2S DMA ---------------------------------------------------------------------

void dmaCallback(Adafruit_ZeroDMA *dma)
{
  currentBufferIndex++;
  if (currentBufferIndex >= NUM_BUFFERS)
  {
    currentBufferIndex -= NUM_BUFFERS;
  }
  dma->changeDescriptor(desc, buffer[currentBufferIndex]);
  ZeroDMAstatus stat = dma->startJob();
  if (stat == DMA_STATUS_OK)
  {
    dma_complete = true;
  }
  else
  {
    Serial.println("ERROR");
  }
}

void dmaErrorCallback(Adafruit_ZeroDMA *dma)
{
  Serial.println("DMAERROR");
}

void setupDMA(void)
{
  Serial.println("Configuring DMA trigger");
  dma.setTrigger(I2S_DMAC_ID_TX_0);
  dma.setAction(DMA_TRIGGER_ACTON_BEAT);

  Serial.println("Allocating DMA channel");
  ZeroDMAstatus stat = dma.allocate();
  dma.printStatus(stat);

  Serial.println("Setting up transfer");
  desc = dma.addDescriptor(
    buffer[currentBufferIndex],
    (void *)(&I2S->DATA[0].reg),
    BUFFER_SIZE,
    DMA_BEAT_SIZE_WORD,
    true,
    false
  );

  Serial.println("Adding DMA callbacks");
  dma.setCallback(dmaCallback);
  dma.setCallback(dmaErrorCallback, DMA_CALLBACK_TRANSFER_ERROR);
}<|MERGE_RESOLUTION|>--- conflicted
+++ resolved
@@ -42,17 +42,10 @@
 #include "chirp_connect.h"
 #include "credentials.h"
 
-<<<<<<< HEAD
-#define VOLUME            0.1
-
-#define NUM_BUFFERS       2
-#define BUFFER_SIZE       512
-=======
-#define VOLUME            0.5  // Between 0 and 1
+#define VOLUME            0.1  // Between 0 and 1
 
 #define NUM_BUFFERS       2
 #define BUFFER_SIZE       1024
->>>>>>> 8f043cb6
 #define SAMPLE_RATE       44100
 
 // Global variables ------------------------------------------------------------
@@ -60,7 +53,6 @@
 int buffer[NUM_BUFFERS][BUFFER_SIZE];
 short tmpBuffer[BUFFER_SIZE / 2];
 uint8_t nextBufferIndex, currentBufferIndex;
-uint16_t volumeInt;
 
 Adafruit_ZeroI2S i2s;
 Adafruit_ZeroDMA dma;
@@ -82,7 +74,6 @@
 void setup()
 {
   currentBufferIndex = 0;
-  volumeInt = VOLUME * INT16_MAX;
 
   Serial.begin(115200);
   while(!Serial);  // Wait for Serial monitor before continuing
@@ -115,16 +106,11 @@
     chirpErrorHandler(err);
 
     // Copy the data into a stereo buffer for audio output
-    for (int i = 0; i < BUFFER_SIZE / 2; i++) {
-<<<<<<< HEAD
-      int value = tmpBuffer[i] * volumeInt;
-      buffer[nextBufferIndex][i * 2] = value;
-      buffer[nextBufferIndex][i * 2 + 1] = value;
-=======
+    for (int i = 0; i < BUFFER_SIZE / 2; i++)
+    {
       int value = tmpBuffer[i] * INT16_MAX;
       buffer[next][i * 2] = value;
       buffer[next][i * 2 + 1] = value;
->>>>>>> 8f043cb6
     }
 
     dma_complete = false;
