/**-----------------------------------------------------------------------------

    Example code using the Chirp SDK to receive data using ESP32 and
    SPH0645 microphone

    @file ESP32Receive.ino

    @brief Create a developer account at https://developers.chirp.io,
    and copy and paste your key, secret and config string for the
    "16khz-mono-embedded" protocol into the credentials.h file.

    This example will start listening for chirps and print to the terminal
    when anything is received.

    Note: this example can be used in conjunction with the send example,
    to send and receive data in the same application.

    Copyright © 2011-2019, Asio Ltd.
    All rights reserved.

  ----------------------------------------------------------------------------*/
#include <driver/i2s.h>

#include "chirp_connect.h"
#include "credentials.h"

#define I2SI_DATA         12     // I2S DATA IN on GPIO32
#define I2SI_BCK          14     // I2S BCLK on GPIO14
#define I2SI_LRCL         15     // I2S SELECT on GPIO15

#define LED_PIN           2      // Pin number for on-board LED
#define SWITCH_PIN        0      // Pin number for on-board switch

#define BUFFER_SIZE       512    // Audio buffer size
#define SAMPLE_RATE       16000  // Audio sample rate

/**
   Convert I2S input data.
   Data is 18 bit signed, MSBit first, two's complement.
   The MIC_CALIBRATION value is determined using the Serial
   Plotter to centre the audio about zero. The below value
   should be correct for most ESP32 boards.
*/
#define MIC_CALIBRATION   13125
#define CONVERT_INPUT(sample) (((int32_t)(sample) >> 14) + MIC_CALIBRATION)

// Global variables ------------------------------------------------------------

static chirp_connect_t *chirp = NULL;
static chirp_connect_state_t currentState = CHIRP_CONNECT_STATE_NOT_CREATED;
static bool startTasks = false;

// Function definitions --------------------------------------------------------

void setupChirp();
void chirpErrorHandler(chirp_connect_error_code_t code);
void setupAudioInput(int sample_rate);

// Function declarations -------------------------------------------------------

void
setup()
{
  pinMode(LED_PIN, OUTPUT);
  digitalWrite(LED_PIN, LOW);

  Serial.begin(115200);
  Serial.printf("Heap size: %u\n", ESP.getFreeHeap());

  xTaskCreate(initTask, "initTask", 16384, NULL, 1, NULL);
}

void
loop()
{
  esp_err_t audioError;
  chirp_connect_error_code_t chirpError;

  if (startTasks)
  {
    xTaskCreate(processInputTask, "processInputTask", 16384, NULL, 5, NULL);
    startTasks = false;
  }
}

// RTOS Tasks ------------------------------------------------------------------

void
initTask(void *parameter)
{
  setupChirp();

  chirp_connect_error_code_t chirpError = chirp_connect_set_input_sample_rate(chirp, SAMPLE_RATE);
  chirpErrorHandler(chirpError);
  setupAudioInput(SAMPLE_RATE);

  Serial.printf("Heap size: %u\n", ESP.getFreeHeap());
  startTasks = true;
  vTaskDelete(NULL);
}

void
processInputTask(void *parameter)
{
  esp_err_t audioError;
  chirp_connect_error_code_t chirpError;

  size_t bytesLength = 0;
  float buffer[BUFFER_SIZE] = {0};
  int32_t ibuffer[BUFFER_SIZE] = {0};

  while (currentState >= CHIRP_CONNECT_STATE_RUNNING)
  {
    audioError = i2s_read(I2S_NUM_0, ibuffer, BUFFER_SIZE * 4, &bytesLength, portMAX_DELAY);
    if (bytesLength)
    {
      for (int i = 0; i < bytesLength / 4; i++)
      {
        buffer[i] = (float) CONVERT_INPUT(ibuffer[i]);
      }

      chirpError = chirp_connect_process_input(chirp, buffer, bytesLength / 4);
      chirpErrorHandler(chirpError);
    }
  }
  vTaskDelete(NULL);
}

// Chirp -----------------------------------------------------------------------

void
onStateChangedCallback(void *chirp, chirp_connect_state_t previous, chirp_connect_state_t current)
{
  currentState = current;
  Serial.printf("State changed from %d to %d\n", previous, current);
}

void
onReceivingCallback(void *chirp, uint8_t *payload, size_t length, uint8_t channel)
{
  Serial.println("Receiving data...");
  digitalWrite(LED_PIN, HIGH);
}

void
onReceivedCallback(void *chirp, uint8_t *payload, size_t length, uint8_t channel)
{
<<<<<<< HEAD
  if (payload)
  {
    char *data = chirp_connect_as_string((chirp_connect_t *)chirp, payload, length);
    Serial.printf("data = %s\n", data);
    digitalWrite(LED_PIN, LOW);
    chirp_connect_free(data);
  }
  else
  {
=======
  if (payload) {
    char *data = (char *)calloc(length + 1, sizeof(uint8_t));
    memcpy(data, payload, length * sizeof(uint8_t));
    Serial.print("Received data: ");
    Serial.println(data);
    free(data);
  } else {
>>>>>>> 8f043cb6
    Serial.println("Decode failed.");
  }
}

void
setupChirp()
{
  chirp = new_chirp_connect(CHIRP_APP_KEY, CHIRP_APP_SECRET);
  if (chirp == NULL)
  {
    Serial.println("Chirp initialisation failed.");
    return;
  }

  chirp_connect_error_code_t err = chirp_connect_set_config(chirp, CHIRP_APP_CONFIG);
  chirpErrorHandler(err);

  chirp_connect_callback_set_t callbacks = {0};
  callbacks.on_state_changed = onStateChangedCallback;
  callbacks.on_receiving = onReceivingCallback;
  callbacks.on_received = onReceivedCallback;

  err = chirp_connect_set_callbacks(chirp, callbacks);
  chirpErrorHandler(err);

  err = chirp_connect_set_callback_ptr(chirp, chirp);
  chirpErrorHandler(err);

  err = chirp_connect_start(chirp);
  chirpErrorHandler(err);

  Serial.println("Chirp Connect initialised.");
}

void
chirpErrorHandler(chirp_connect_error_code_t code)
{
  if (code != CHIRP_CONNECT_OK)
  {
    const char *error_string = chirp_connect_error_code_to_string(code);
    Serial.println(error_string);
    exit(42);
  }
}

// I2S Audio -------------------------------------------------------------------

void
setupAudioInput(int sample_rate)
{
  /*
     Set up I2S audio for SPH0645 microphone
  */
  esp_err_t err;
  Serial.println("Initialising audio input driver..");

  const i2s_config_t i2s_config =
  {
    .mode = i2s_mode_t(I2S_MODE_MASTER | I2S_MODE_RX),
    .sample_rate = sample_rate,
    .bits_per_sample = I2S_BITS_PER_SAMPLE_32BIT,
    .channel_format = I2S_CHANNEL_FMT_ONLY_RIGHT,
    .communication_format = i2s_comm_format_t(I2S_COMM_FORMAT_I2S | I2S_COMM_FORMAT_I2S_MSB),
    .intr_alloc_flags = ESP_INTR_FLAG_LEVEL1,
    .dma_buf_count = 8,
    .dma_buf_len = 64,
    .use_apll = true
  };

  const i2s_pin_config_t pin_config =
  {
    .bck_io_num = I2SI_BCK,
    .ws_io_num = I2SI_LRCL,
    .data_out_num = I2S_PIN_NO_CHANGE,
    .data_in_num = I2SI_DATA
  };

  err = i2s_driver_install(I2S_NUM_0, &i2s_config, 0, NULL);
  if (err != ESP_OK)
  {
    Serial.printf("Failed installing driver: %d\n", err);
    while (true);
  }

  err = i2s_set_pin(I2S_NUM_0, &pin_config);
  if (err != ESP_OK)
  {
    Serial.printf("Failed setting pin: %d\n", err);
    while (true);
  }

  err = i2s_set_sample_rates(I2S_NUM_0, sample_rate);
  if (err != ESP_OK)
  {
    Serial.printf("Failed to set sample rates: %d\n", err);
    while (true);
  }

  Serial.println("Audio input driver initalised.");
}<|MERGE_RESOLUTION|>--- conflicted
+++ resolved
@@ -145,25 +145,16 @@
 void
 onReceivedCallback(void *chirp, uint8_t *payload, size_t length, uint8_t channel)
 {
-<<<<<<< HEAD
   if (payload)
   {
-    char *data = chirp_connect_as_string((chirp_connect_t *)chirp, payload, length);
-    Serial.printf("data = %s\n", data);
-    digitalWrite(LED_PIN, LOW);
-    chirp_connect_free(data);
-  }
-  else
-  {
-=======
-  if (payload) {
     char *data = (char *)calloc(length + 1, sizeof(uint8_t));
     memcpy(data, payload, length * sizeof(uint8_t));
     Serial.print("Received data: ");
     Serial.println(data);
     free(data);
-  } else {
->>>>>>> 8f043cb6
+  }
+  else
+  {
     Serial.println("Decode failed.");
   }
 }
